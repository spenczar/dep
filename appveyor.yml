version: "{build}"

# Source Config
clone_folder: c:\gopath\src\github.com\golang\dep

# Build host

environment:
  GOPATH: c:\gopath
  DEPTESTBYPASS501: 1
  matrix:
    - environment:
      GOVERSION: 1.7.5
    - environment:
      GOVERSION: 1.8

init:
  - git config --global core.autocrlf input

# Build

install:
  # Install the specific Go version.
  - rmdir c:\go /s /q
  - appveyor DownloadFile https://storage.googleapis.com/golang/go%GOVERSION%.windows-amd64.msi
  - msiexec /i go%GOVERSION%.windows-amd64.msi /q
  - choco install bzr
  - set Path=c:\go\bin;c:\gopath\bin;C:\Program Files (x86)\Bazaar\;C:\Program Files\Mercurial\%Path%
  - go version
  - go env

build: false
deploy: false

test_script:
<<<<<<< HEAD
  - go build github.com/golang/dep/cmd/dep
  - for /f "" %%G in ('go list github.com/golang/dep/... ^| find /i /v "/vendor/"') do @go test %%G
=======
  - go build
  - go test .
  - go test ./cmd/dep
  - go test ./internal/gps
  - go test ./internal/gps/internal
  - go test ./internal/gps/internal/fs
  - go test ./internal/gps/pkgtree
  - go test ./internal
  - go test ./test
>>>>>>> 3dc78df9
<|MERGE_RESOLUTION|>--- conflicted
+++ resolved
@@ -33,17 +33,5 @@
 deploy: false
 
 test_script:
-<<<<<<< HEAD
   - go build github.com/golang/dep/cmd/dep
-  - for /f "" %%G in ('go list github.com/golang/dep/... ^| find /i /v "/vendor/"') do @go test %%G
-=======
-  - go build
-  - go test .
-  - go test ./cmd/dep
-  - go test ./internal/gps
-  - go test ./internal/gps/internal
-  - go test ./internal/gps/internal/fs
-  - go test ./internal/gps/pkgtree
-  - go test ./internal
-  - go test ./test
->>>>>>> 3dc78df9
+  - for /f "" %%G in ('go list github.com/golang/dep/... ^| find /i /v "/vendor/"') do @go test %%G