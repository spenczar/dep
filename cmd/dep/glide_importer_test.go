--- conflicted
+++ resolved
@@ -108,7 +108,7 @@
 			yaml: glideYaml{
 				ExcludeDirs: []string{"samples"},
 			},
-			projectRoot:         testGlideProjectRoot,
+			projectRoot:         testProjectRoot,
 			wantIgnoreCount:     1,
 			wantIgnoredPackages: []string{"github.com/golang/notexist/samples"},
 		},
@@ -117,7 +117,7 @@
 				Name:        "github.com/golang/mismatched-package-name",
 				ExcludeDirs: []string{"samples"},
 			},
-			projectRoot:         testGlideProjectRoot,
+			projectRoot:         testProjectRoot,
 			wantIgnoreCount:     1,
 			wantIgnoredPackages: []string{"github.com/golang/notexist/samples"},
 		},
@@ -125,7 +125,7 @@
 			yaml: glideYaml{
 				Imports: []glidePackage{{Name: ""}},
 			},
-			projectRoot:    testGlideProjectRoot,
+			projectRoot:    testProjectRoot,
 			wantConvertErr: true,
 		},
 	}
@@ -310,233 +310,6 @@
 	}
 }
 
-<<<<<<< HEAD
-func TestGlideConfig_Convert_Project(t *testing.T) {
-	h := test.NewHelper(t)
-	defer h.Cleanup()
-
-	ctx := newTestContext(h)
-	sm, err := ctx.SourceManager()
-	h.Must(err)
-	defer sm.Release()
-
-	pkg := "github.com/sdboyer/deptest"
-	repo := "https://github.com/sdboyer/deptest.git"
-
-	g := newGlideImporter(ctx.Err, true, sm)
-	g.yaml = glideYaml{
-		Imports: []glidePackage{
-			{
-				Name:       pkg,
-				Repository: repo,
-				Reference:  "1.0.0",
-			},
-		},
-	}
-	g.lock = &glideLock{
-		Imports: []glideLockedPackage{
-			{
-				Name:       pkg,
-				Repository: repo,
-				Reference:  "ff2948a2ac8f538c4ecd55962e919d1e13e74baf",
-			},
-		},
-	}
-
-	manifest, lock, err := g.convert(testProjectRoot)
-	if err != nil {
-		t.Fatal(err)
-	}
-
-	d, ok := manifest.Constraints[gps.ProjectRoot(pkg)]
-	if !ok {
-		t.Fatal("Expected the manifest to have a dependency for 'github.com/sdboyer/deptest' but got none")
-	}
-
-	wantC := "^1.0.0"
-	gotC := d.Constraint.String()
-	if gotC != wantC {
-		t.Fatalf("Expected manifest constraint to be %s, got %s", wantC, gotC)
-	}
-
-	gotS := d.Source
-	if gotS != repo {
-		t.Fatalf("Expected manifest source to be %s, got %s", repo, gotS)
-	}
-
-	wantP := 1
-	gotP := len(lock.P)
-	if gotP != 1 {
-		t.Fatalf("Expected the lock to contain %d project but got %d", wantP, gotP)
-	}
-
-	p := lock.P[0]
-	gotPr := string(p.Ident().ProjectRoot)
-	if gotPr != pkg {
-		t.Fatalf("Expected the lock to have a project for %s but got '%s'", pkg, gotPr)
-	}
-
-	gotS = p.Ident().Source
-	if gotS != repo {
-		t.Fatalf("Expected locked source to be %s, got '%s'", repo, gotS)
-	}
-
-	lv := p.Version()
-	lpv, ok := lv.(gps.PairedVersion)
-	if !ok {
-		t.Fatalf("Expected locked version to be a PairedVersion but got %T", lv)
-	}
-
-	wantRev := "ff2948a2ac8f538c4ecd55962e919d1e13e74baf"
-	gotRev := lpv.Revision().String()
-	if gotRev != wantRev {
-		t.Fatalf("Expected locked revision to be %s, got %s", wantRev, gotRev)
-	}
-
-	wantV := "v1.0.0"
-	gotV := lpv.String()
-	if gotV != wantV {
-		t.Fatalf("Expected locked version to be %s, got %s", wantV, gotV)
-	}
-}
-
-func TestGlideConfig_Convert_TestProject(t *testing.T) {
-	h := test.NewHelper(t)
-	defer h.Cleanup()
-
-	ctx := newTestContext(h)
-	sm, err := ctx.SourceManager()
-	h.Must(err)
-	defer sm.Release()
-
-	pkg := "github.com/sdboyer/deptest"
-
-	g := newGlideImporter(ctx.Err, true, sm)
-	g.yaml = glideYaml{
-		TestImports: []glidePackage{
-			{
-				Name:      pkg,
-				Reference: "v1.0.0",
-			},
-		},
-	}
-	g.lock = &glideLock{
-		TestImports: []glideLockedPackage{
-			{
-				Name:      pkg,
-				Reference: "ff2948a2ac8f538c4ecd55962e919d1e13e74baf",
-			},
-		},
-	}
-
-	manifest, lock, err := g.convert(testProjectRoot)
-	if err != nil {
-		t.Fatal(err)
-	}
-
-	_, ok := manifest.Constraints[gps.ProjectRoot(pkg)]
-	if !ok {
-		t.Fatalf("Expected the manifest to have a dependency for %s but got none", pkg)
-	}
-
-	if len(lock.P) != 1 {
-		t.Fatalf("Expected the lock to contain 1 project but got %d", len(lock.P))
-	}
-	p := lock.P[0]
-	if p.Ident().ProjectRoot != gps.ProjectRoot(pkg) {
-		t.Fatalf("Expected the lock to have a project for %s but got '%s'", pkg, p.Ident().ProjectRoot)
-	}
-}
-
-func TestGlideConfig_Convert_Ignore(t *testing.T) {
-	h := test.NewHelper(t)
-	defer h.Cleanup()
-
-	ctx := newTestContext(h)
-	sm, err := ctx.SourceManager()
-	h.Must(err)
-	defer sm.Release()
-
-	pkg := "github.com/sdboyer/deptest"
-
-	g := newGlideImporter(ctx.Err, true, sm)
-	g.yaml = glideYaml{
-		Ignores: []string{pkg},
-	}
-
-	manifest, _, err := g.convert(testProjectRoot)
-	if err != nil {
-		t.Fatal(err)
-	}
-
-	if len(manifest.Ignored) != 1 {
-		t.Fatalf("Expected the manifest to contain 1 ignored project but got %d", len(manifest.Ignored))
-	}
-	i := manifest.Ignored[0]
-	if i != pkg {
-		t.Fatalf("Expected the manifest to ignore %s but got '%s'", pkg, i)
-	}
-}
-
-func TestGlideConfig_Convert_ExcludeDir(t *testing.T) {
-	h := test.NewHelper(t)
-	defer h.Cleanup()
-
-	ctx := newTestContext(h)
-	sm, err := ctx.SourceManager()
-	h.Must(err)
-	defer sm.Release()
-
-	g := newGlideImporter(ctx.Err, true, sm)
-	g.yaml = glideYaml{
-		ExcludeDirs: []string{"samples"},
-	}
-
-	manifest, _, err := g.convert(testProjectRoot)
-	if err != nil {
-		t.Fatal(err)
-	}
-
-	if len(manifest.Ignored) != 1 {
-		t.Fatalf("Expected the manifest to contain 1 ignored project but got %d", len(manifest.Ignored))
-	}
-	i := manifest.Ignored[0]
-	if i != "github.com/golang/notexist/samples" {
-		t.Fatalf("Expected the manifest to ignore 'github.com/golang/notexist/samples' but got '%s'", i)
-	}
-}
-
-func TestGlideConfig_Convert_ExcludeDir_IgnoresMismatchedPackageName(t *testing.T) {
-	h := test.NewHelper(t)
-	defer h.Cleanup()
-
-	ctx := newTestContext(h)
-	sm, err := ctx.SourceManager()
-	h.Must(err)
-	defer sm.Release()
-
-	g := newGlideImporter(ctx.Err, true, sm)
-	g.yaml = glideYaml{
-		Name:        "github.com/golang/mismatched-package-name",
-		ExcludeDirs: []string{"samples"},
-	}
-
-	manifest, _, err := g.convert(testProjectRoot)
-	if err != nil {
-		t.Fatal(err)
-	}
-
-	if len(manifest.Ignored) != 1 {
-		t.Fatalf("Expected the manifest to contain 1 ignored project but got %d", len(manifest.Ignored))
-	}
-	i := manifest.Ignored[0]
-	if i != "github.com/golang/notexist/samples" {
-		t.Fatalf("Expected the manifest to ignore 'github.com/golang/notexist/samples' but got '%s'", i)
-	}
-}
-
-=======
->>>>>>> 044c4ef9
 func TestGlideConfig_Convert_WarnsForUnusedFields(t *testing.T) {
 	testCases := map[string]glidePackage{
 		"specified an os":   {OS: "windows"},
@@ -592,16 +365,10 @@
 		return false
 	}
 
-<<<<<<< HEAD
-	_, _, err = g.convert(testProjectRoot)
-	if err == nil {
-		t.Fatal("Expected conversion to fail because the package name is empty")
-=======
 	for i := range a {
 		if a[i] != b[i] {
 			return false
 		}
->>>>>>> 044c4ef9
 	}
 
 	return true
